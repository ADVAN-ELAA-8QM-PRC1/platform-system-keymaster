--- conflicted
+++ resolved
@@ -34,12 +34,7 @@
 
 RsaKeymaster0KeyFactory::RsaKeymaster0KeyFactory(const SoftKeymasterContext* context,
                                                  const Keymaster0Engine* engine)
-<<<<<<< HEAD
-    : RsaKeyFactory(context), engine_(engine) {
-}
-=======
-    : RsaKeyFactory(context), engine_(engine), soft_context_(context) {}
->>>>>>> 0f906ec4
+    : RsaKeyFactory(context), engine_(engine) {}
 
 keymaster_error_t RsaKeymaster0KeyFactory::GenerateKey(const AuthorizationSet& key_description,
                                                        KeymasterKeyBlob* key_blob,
@@ -128,7 +123,7 @@
     keymaster_error_t error;
     key->reset(new (std::nothrow)
                    RsaKeymaster0Key(rsa.release(), hw_enforced, sw_enforced, engine_, &error));
-    if (!key.get())
+    if (!key->get())
         error = KM_ERROR_MEMORY_ALLOCATION_FAILED;
 
     if (error != KM_ERROR_OK)
