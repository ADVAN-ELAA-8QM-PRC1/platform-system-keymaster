/*
 * Copyright 2014 The Android Open Source Project
 *
 * Licensed under the Apache License, Version 2.0 (the "License");
 * you may not use this file except in compliance with the License.
 * You may obtain a copy of the License at
 *
 *      http://www.apache.org/licenses/LICENSE-2.0
 *
 * Unless required by applicable law or agreed to in writing, software
 * distributed under the License is distributed on an "AS IS" BASIS,
 * WITHOUT WARRANTIES OR CONDITIONS OF ANY KIND, either express or implied.
 * See the License for the specific language governing permissions and
 * limitations under the License.
 */

#ifndef SYSTEM_KEYMASTER_GOOGLE_KEYMASTER_TEST_UTILS_H_
#define SYSTEM_KEYMASTER_GOOGLE_KEYMASTER_TEST_UTILS_H_

/*
 * Utilities used to help with testing.  Not used in production code.
 */

#include <stdarg.h>

#include <algorithm>
#include <ostream>
#include <string>
#include <vector>

#include <gtest/gtest.h>

#include <hardware/keymaster1.h>
#include <hardware/keymaster_defs.h>
#include <keymaster/authorization_set.h>
#include <keymaster/logger.h>

std::ostream& operator<<(std::ostream& os, const keymaster_key_param_t& param);
bool operator==(const keymaster_key_param_t& a, const keymaster_key_param_t& b);
std::string hex2str(std::string);

namespace keymaster {

bool operator==(const AuthorizationSet& a, const AuthorizationSet& b);
bool operator!=(const AuthorizationSet& a, const AuthorizationSet& b);

std::ostream& operator<<(std::ostream& os, const AuthorizationSet& set);

namespace test {

template <keymaster_tag_t Tag, typename KeymasterEnum>
bool contains(const AuthorizationSet& set, TypedEnumTag<KM_ENUM, Tag, KeymasterEnum> tag,
              KeymasterEnum val) {
    int pos = set.find(tag);
    return pos != -1 && set[pos].enumerated == val;
}

template <keymaster_tag_t Tag, typename KeymasterEnum>
bool contains(const AuthorizationSet& set, TypedEnumTag<KM_ENUM_REP, Tag, KeymasterEnum> tag,
              KeymasterEnum val) {
    int pos = -1;
    while ((pos = set.find(tag, pos)) != -1)
        if (set[pos].enumerated == val)
            return true;
    return false;
}

template <keymaster_tag_t Tag>
bool contains(const AuthorizationSet& set, TypedTag<KM_INT, Tag> tag, uint32_t val) {
    int pos = set.find(tag);
    return pos != -1 && set[pos].integer == val;
}

template <keymaster_tag_t Tag>
bool contains(const AuthorizationSet& set, TypedTag<KM_INT_REP, Tag> tag, uint32_t val) {
    int pos = -1;
    while ((pos = set.find(tag, pos)) != -1)
        if (set[pos].integer == val)
            return true;
    return false;
}

template <keymaster_tag_t Tag>
bool contains(const AuthorizationSet& set, TypedTag<KM_LONG, Tag> tag, uint64_t val) {
    int pos = set.find(tag);
    return pos != -1 && set[pos].long_integer == val;
}

template <keymaster_tag_t Tag>
bool contains(const AuthorizationSet& set, TypedTag<KM_BYTES, Tag> tag, const std::string& val) {
    int pos = set.find(tag);
    return pos != -1 &&
           std::string(reinterpret_cast<const char*>(set[pos].blob.data),
                       set[pos].blob.data_length) == val;
}

template <keymaster_tag_t Tag>
bool contains(const AuthorizationSet& set, TypedTag<KM_BIGNUM, Tag> tag, const std::string& val) {
    int pos = set.find(tag);
    return pos != -1 &&
           std::string(reinterpret_cast<const char*>(set[pos].blob.data),
                       set[pos].blob.data_length) == val;
}

inline bool contains(const AuthorizationSet& set, keymaster_tag_t tag) {
    return set.find(tag) != -1;
}

class StdoutLogger : public Logger {
  public:
    StdoutLogger() { set_instance(this); }

    int log_msg(LogLevel level, const char* fmt, va_list args) const {
        int output_len = 0;
        switch (level) {
        case DEBUG_LVL:
            output_len = printf("DEBUG: ");
            break;
        case INFO_LVL:
            output_len = printf("INFO: ");
            break;
        case WARNING_LVL:
            output_len = printf("WARNING: ");
            break;
        case ERROR_LVL:
            output_len = printf("ERROR: ");
            break;
        case SEVERE_LVL:
            output_len = printf("SEVERE: ");
            break;
        }

        output_len += vprintf(fmt, args);
        output_len += printf("\n");
        return output_len;
    }
};

inline std::string make_string(const uint8_t* data, size_t length) {
    return std::string(reinterpret_cast<const char*>(data), length);
}

template <size_t N> std::string make_string(const uint8_t(&a)[N]) {
    return make_string(a, N);
}

const uint64_t OP_HANDLE_SENTINEL = 0xFFFFFFFFFFFFFFFF;
class Keymaster1Test : public testing::Test {
  protected:
    Keymaster1Test();
    ~Keymaster1Test();

    void init(keymaster1_device_t* device) { device_ = device; }

    keymaster1_device_t* device();

    keymaster_error_t GenerateKey(const AuthorizationSetBuilder& builder);

    keymaster_error_t ImportKey(const AuthorizationSetBuilder& builder,
                                keymaster_key_format_t format, const std::string& key_material);

    keymaster_error_t ExportKey(keymaster_key_format_t format, std::string* export_data);

    keymaster_error_t GetCharacteristics();

    keymaster_error_t BeginOperation(keymaster_purpose_t purpose);
    keymaster_error_t BeginOperation(keymaster_purpose_t purpose, const AuthorizationSet& input_set,
                                     AuthorizationSet* output_set = NULL);

    keymaster_error_t UpdateOperation(const std::string& message, std::string* output,
                                      size_t* input_consumed);
    keymaster_error_t UpdateOperation(const AuthorizationSet& additional_params,
                                      const std::string& message, std::string* output,
                                      size_t* input_consumed);

    keymaster_error_t FinishOperation(std::string* output);
    keymaster_error_t FinishOperation(const std::string& signature, std::string* output);
    keymaster_error_t FinishOperation(const AuthorizationSet& additional_params,
                                      const std::string& signature, std::string* output);

    keymaster_error_t AbortOperation();

    keymaster_error_t GetVersion(uint8_t* major, uint8_t* minor, uint8_t* subminor);

    keymaster_error_t Rescope(const AuthorizationSet& new_params,
                              keymaster_key_blob_t* rescoped_blob,
                              keymaster_key_characteristics_t** rescoped_characteristics);
    std::string ProcessMessage(keymaster_purpose_t purpose, const std::string& message);
    std::string ProcessMessage(keymaster_purpose_t purpose, const std::string& message,
                               const AuthorizationSet& begin_params,
                               const AuthorizationSet& update_params,
                               AuthorizationSet* output_params = NULL);
    std::string ProcessMessage(keymaster_purpose_t purpose, const std::string& message,
                               const std::string& signature, const AuthorizationSet& begin_params,
                               const AuthorizationSet& update_params,
                               AuthorizationSet* output_params = NULL);
    std::string ProcessMessage(keymaster_purpose_t purpose, const std::string& message,
                               const std::string& signature);

    void SignMessage(const std::string& message, std::string* signature, keymaster_digest_t digest);
    void SignMessage(const std::string& message, std::string* signature, keymaster_digest_t digest,
                     keymaster_padding_t padding);
    void MacMessage(const std::string& message, std::string* signature, keymaster_digest_t digest,
                    size_t mac_length);

    void VerifyMessage(const std::string& message, const std::string& signature,
                       keymaster_digest_t digest);
    void VerifyMessage(const std::string& message, const std::string& signature,
                       keymaster_digest_t digest, keymaster_padding_t padding);

    std::string EncryptMessage(const std::string& message, keymaster_padding_t padding,
<<<<<<< HEAD
                               std::string* generated_nonce = NULL);
    std::string EncryptMessage(const std::string& message, keymaster_block_mode_t block_mode,
                               keymaster_padding_t padding, std::string* generated_nonce = NULL);
    std::string EncryptMessage(const AuthorizationSet& update_params, const std::string& message,
                               keymaster_padding_t padding, std::string* generated_nonce = NULL);
    std::string EncryptMessage(const AuthorizationSet& update_params, const std::string& message,
                               keymaster_block_mode_t block_mode, keymaster_padding_t padding,
=======
>>>>>>> 6561ab9c
                               std::string* generated_nonce = NULL);
    std::string EncryptMessage(const AuthorizationSet& update_params, const std::string& message,
                               keymaster_padding_t padding, std::string* generated_nonce = NULL);
    std::string EncryptMessageWithParams(const std::string& message,
                                         const AuthorizationSet& begin_params,
                                         const AuthorizationSet& update_params,
                                         AuthorizationSet* output_params);

    std::string DecryptMessage(const std::string& ciphertext, keymaster_padding_t padding);
<<<<<<< HEAD
    std::string DecryptMessage(const std::string& ciphertext, keymaster_block_mode_t block_mode,
                               keymaster_padding_t padding);
    std::string DecryptMessage(const std::string& ciphertext, keymaster_padding_t padding,
                               const std::string& nonce);
    std::string DecryptMessage(const std::string& ciphertext, keymaster_block_mode_t block_mode,
                               keymaster_padding_t padding, const std::string& nonce);
    std::string DecryptMessage(const AuthorizationSet& update_params, const std::string& ciphertext,
                               keymaster_padding_t padding, const std::string& nonce);
    std::string DecryptMessage(const AuthorizationSet& update_params, const std::string& ciphertext,
                               keymaster_block_mode_t block_mode, keymaster_padding_t padding,
=======
    std::string DecryptMessage(const std::string& ciphertext, keymaster_padding_t padding,
>>>>>>> 6561ab9c
                               const std::string& nonce);
    std::string DecryptMessage(const AuthorizationSet& update_params, const std::string& ciphertext,
                               keymaster_padding_t padding, const std::string& nonce);

    void CheckHmacTestVector(std::string key, std::string message, keymaster_digest_t digest,
                             std::string expected_mac);
    void CheckAesOcbTestVector(const std::string& key, const std::string& nonce,
                               const std::string& associated_data, const std::string& message,
                               const std::string& expected_ciphertext);
    void CheckAesCtrTestVector(const std::string& key, const std::string& nonce,
                               const std::string& message, const std::string& expected_ciphertext);
    AuthorizationSet UserAuthParams();
    AuthorizationSet ClientParams();

    template <typename T>
    bool ResponseContains(const std::vector<T>& expected, const T* values, size_t len) {
        return expected.size() == len &&
               std::is_permutation(values, values + len, expected.begin());
    }

    template <typename T> bool ResponseContains(T expected, const T* values, size_t len) {
        return (len == 1 && *values == expected);
    }

    AuthorizationSet hw_enforced();
    AuthorizationSet sw_enforced();

    void FreeCharacteristics();
    void FreeKeyBlob();

    void corrupt_key_blob();

    void set_key_blob(const uint8_t* key, size_t key_length) {
        FreeKeyBlob();
        blob_.key_material = key;
        blob_.key_material_size = key_length;
    }

    AuthorizationSet client_params() {
        return AuthorizationSet(client_params_, sizeof(client_params_) / sizeof(client_params_[0]));
    }

  private:
    keymaster1_device_t* device_;
    keymaster_blob_t client_id_ = {.data = reinterpret_cast<const uint8_t*>("app_id"),
                                   .data_length = 6};
    keymaster_key_param_t client_params_[1] = {
        Authorization(TAG_APPLICATION_ID, client_id_.data, client_id_.data_length)};

    uint64_t op_handle_;

    keymaster_key_blob_t blob_;
    keymaster_key_characteristics_t* characteristics_;
};

}  // namespace test
}  // namespace keymaster

#endif  // SYSTEM_KEYMASTER_GOOGLE_KEYMASTER_TEST_UTILS_H_<|MERGE_RESOLUTION|>--- conflicted
+++ resolved
@@ -209,16 +209,6 @@
                        keymaster_digest_t digest, keymaster_padding_t padding);
 
     std::string EncryptMessage(const std::string& message, keymaster_padding_t padding,
-<<<<<<< HEAD
-                               std::string* generated_nonce = NULL);
-    std::string EncryptMessage(const std::string& message, keymaster_block_mode_t block_mode,
-                               keymaster_padding_t padding, std::string* generated_nonce = NULL);
-    std::string EncryptMessage(const AuthorizationSet& update_params, const std::string& message,
-                               keymaster_padding_t padding, std::string* generated_nonce = NULL);
-    std::string EncryptMessage(const AuthorizationSet& update_params, const std::string& message,
-                               keymaster_block_mode_t block_mode, keymaster_padding_t padding,
-=======
->>>>>>> 6561ab9c
                                std::string* generated_nonce = NULL);
     std::string EncryptMessage(const AuthorizationSet& update_params, const std::string& message,
                                keymaster_padding_t padding, std::string* generated_nonce = NULL);
@@ -228,20 +218,7 @@
                                          AuthorizationSet* output_params);
 
     std::string DecryptMessage(const std::string& ciphertext, keymaster_padding_t padding);
-<<<<<<< HEAD
-    std::string DecryptMessage(const std::string& ciphertext, keymaster_block_mode_t block_mode,
-                               keymaster_padding_t padding);
     std::string DecryptMessage(const std::string& ciphertext, keymaster_padding_t padding,
-                               const std::string& nonce);
-    std::string DecryptMessage(const std::string& ciphertext, keymaster_block_mode_t block_mode,
-                               keymaster_padding_t padding, const std::string& nonce);
-    std::string DecryptMessage(const AuthorizationSet& update_params, const std::string& ciphertext,
-                               keymaster_padding_t padding, const std::string& nonce);
-    std::string DecryptMessage(const AuthorizationSet& update_params, const std::string& ciphertext,
-                               keymaster_block_mode_t block_mode, keymaster_padding_t padding,
-=======
-    std::string DecryptMessage(const std::string& ciphertext, keymaster_padding_t padding,
->>>>>>> 6561ab9c
                                const std::string& nonce);
     std::string DecryptMessage(const AuthorizationSet& update_params, const std::string& ciphertext,
                                keymaster_padding_t padding, const std::string& nonce);
